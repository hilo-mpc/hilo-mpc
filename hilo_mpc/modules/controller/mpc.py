--- conflicted
+++ resolved
@@ -576,7 +576,6 @@
             self.solution.add('t', ca.DM(t_pred).T)
 
     def _setup(self, options=None, solver_options=None):
-<<<<<<< HEAD
         if not self._scaling_is_set:
             self.set_scaling()
         if not self._time_varying_parameters_is_set:
@@ -1098,530 +1097,6 @@
                 elif self._nlp_options['integration_method'] == 'discrete':
                     x_ii_1 = int_dynamics_fun(time, dt_ii, x_ii, u_ii, zp[ii, 0], p_ii)
 
-=======
-
-        if not self._scaling_is_set:
-            self.set_scaling()
-        if not self._time_varying_parameters_is_set:
-            self.set_time_varying_parameters()
-        if not self._box_constraints_is_set:
-            self.set_box_constraints()
-        if not self._initial_guess_is_set:
-            self.set_initial_guess()
-
-        if not self._nlp_options_is_set:
-            self.set_nlp_options(options)
-        if not self._solver_options_is_set:
-            self.set_solver_opts(solver_options)
-
-        if not self._sampling_time_is_set:
-            self.set_sampling_interval()
-
-        self._populate_solution()
-        # Path following
-        self._x_scaling_orig = deepcopy(self._x_scaling)
-        self._u_scaling_orig = deepcopy(self._u_scaling)
-
-        self._x_lb_orig = deepcopy(self._x_lb)
-        self._x_ub_orig = deepcopy(self._x_ub)
-        self._u_lb_orig = deepcopy(self._u_lb)
-        self._u_ub_orig = deepcopy(self._u_ub)
-
-        for i in range(self.n_of_path_vars):
-            theta = self._paths_var_list[i]['theta']
-            theta_vel_ub = self._paths_var_list[i]['u_pf_ub']
-            theta_vel_lb = self._paths_var_list[i]['u_pf_lb']
-            theta_lb = self._paths_var_list[i]['theta_lb']
-            theta_ub = self._paths_var_list[i]['theta_ub']
-            theta_guess = self._paths_var_list[i]['theta_guess']
-            # If path following the model increases of dimension to allow the path variable
-            self._model.add_dynamical_states(theta)
-            if self._use_sx:
-                u_theta = ca.SX.sym('u_theta')
-            else:
-                u_theta = ca.MX.sym('u_theta')
-            self._model.add_inputs(u_theta)
-
-            if self._model.discrete:
-                # TODO: here I am doing simply explicit euler. Maybe one could use the same discretization method of
-                #  the model
-                self._model.add_dynamical_equations(theta + self.sampling_interval * u_theta)
-            else:
-                self._model.add_dynamical_equations(u_theta)
-            self._x_guess.append(theta_guess)
-            self._u_guess.append(theta_vel_lb + 0.0001)
-            self._u_lb.append(theta_vel_lb)
-            self._u_ub.append(theta_vel_ub)
-            self._x_lb.append(theta_lb)
-            self._x_ub.append(theta_ub)
-            self._u_scaling.append(1)
-            self._x_scaling.append(1)
-            if self._paths_var_list[i]['u_pf_ref'] is not None:
-                self.stage_cost.cost = (u_theta - self._paths_var_list[i]['u_pf_ref']) ** 2 * self._paths_var_list[i][
-                    'u_pf_weight']
-
-        # Define cost terms
-        self._define_cost_terms()
-
-        # Scaling...
-        self._scale_problem()
-
-        # Define custom stage and terminal constraints
-        self.stage_constraint._check_and_setup(x_scale=self._x_scaling, u_scale=self._u_scaling,
-                                               y_scale=self._y_scaling)
-        self.terminal_constraint._check_and_setup(x_scale=self._x_scaling, u_scale=self._u_scaling,
-                                                  y_scale=self._y_scaling)
-
-        self._check_mpc_is_well_posed()
-
-        if self._nlp_options['ipopt_debugger']:
-            # This dict saves the po
-            self._g_indices = {'dynamics_collocation': [],
-                               'dynamics_multiple_shooting': [],
-                               'nonlin_stag_const': [],
-                               'nonlin_term_const': [],
-                               'time_const.': []}
-
-        if self._nlp_setup_done is False:
-            model = self._model
-
-            # ... objective function.
-            if self._may_term_flag:
-                # Substiture references
-                if self.quad_terminal_cost.ref_placeholder.shape[0] != 0:
-                    references = self.quad_terminal_cost.ref_placeholder
-                else:
-                    if self._use_sx:
-                        references = ca.SX.sym('r', 0)
-                    else:
-                        references = ca.MX.sym('r', 0)
-
-                self._may_term_fun = ca.Function('mayor_term',
-                                                 [model.t, model.x,
-                                                  references],
-                                                 [self._may_term])
-
-            # Check time varying parameters
-            # tvp_ind = []
-            # TODO this should be moved in the optimiziation method
-            if len(self._time_varying_parameters) != 0:
-                p_names = model.parameter_names
-                for tvp in self._time_varying_parameters:
-                    assert tvp in p_names, f"The time-varying parameter {tvp} is not in the model parameter. " \
-                                           f"The model parameters are {p_names}."
-
-            if self.terminal_constraint.is_set:
-                if self.terminal_constraint.is_soft:
-                    e_terminal = model.t.sym('e_terminal', self.terminal_constraint.constraint.size1())
-                    self._terminal_constraints_fun = ca.Function('soft_terminal_const_term',
-                                                                 [model.t, model.x, model.z, model.p, e_terminal],
-                                                                 [ca.vertcat(self.terminal_constraint.constraint -
-                                                                             e_terminal,
-                                                                             -self.terminal_constraint.constraint -
-                                                                             e_terminal)])
-                else:
-                    self._terminal_constraints_fun = ca.Function('terminal_const_term',
-                                                                 [model.t, model.x, model.z, model.p],
-                                                                 [self.terminal_constraint.constraint])
-
-            # Define casadi function for auxiliary stage nonlinear constraints
-            if self.stage_constraint.is_set:
-                if self.stage_constraint.is_soft:
-                    e_stage = model.t.sym('e_stage', self.stage_constraint.constraint.size1())
-                    self._stage_constraints_fun = ca.Function('soft_stage_nl_constr',
-                                                              [model.t, model.x, model.u, model.z, model.p, e_stage],
-                                                              [ca.vertcat(self.stage_constraint.constraint - e_stage,
-                                                                          -self.stage_constraint.constraint - e_stage)])
-                else:
-                    self._stage_constraints_fun = ca.Function('stage_nl_constr',
-                                                              [model.t, model.x, model.u, model.z, model.p],
-                                                              [self.stage_constraint.constraint])
-
-            if self._lag_term_flag:
-                model.set_quadrature_function(self._lag_term)
-                references = self.quad_stage_cost.ref_placeholder
-                u_old = self.quad_stage_cost.input_change_placeholder
-            else:
-                references = []
-                u_old = []
-
-            problem = dict(model)
-
-            if self._lag_term_flag:
-                if self.quad_stage_cost.ref_placeholder.shape[0] != 0:
-                    references = self.quad_stage_cost.ref_placeholder
-                else:
-                    if self._use_sx:
-                        references = ca.SX.sym('r', 0)
-                    else:
-                        references = ca.MX.sym('r', 0)
-
-                u_old = self.quad_stage_cost.input_change_placeholder
-                self._lag_term_fun = ca.Function('lagrange_term',
-                                                 [problem['t'], problem['x'],
-                                                  problem['u'], problem['z'], problem['p'],
-                                                  references, u_old],
-                                                 [self._lag_term])
-
-            if self._nlp_options['integration_method'] == 'collocation':
-                continuous2discrete(problem, **self._nlp_options)
-
-                # Slack for soft constraints
-                if self._use_sx:
-                    ek = ca.SX.sym('e', self.stage_constraint.size)
-                else:
-                    ek = ca.MX.sym('e', self.stage_constraint.size)
-
-                # Add all constraints to the collocation points
-                #   box constraints
-                # TODO is here options['degree']+ 1 or problem['ode']???
-                n_xik = (self._nlp_options['degree']) * (model.n_x)
-                n_zik = (self._nlp_options['degree']) * (model.n_z)
-
-                x_ik_guess = np.tile(self._x_guess, self._nlp_options['degree'])
-                x_ik_ub = np.tile(self._x_ub, self._nlp_options['degree'])
-                x_ik_lb = np.tile(self._x_lb, self._nlp_options['degree'])
-
-                if model.n_z > 0:
-                    z_ik_guess = np.tile(self._z_guess, self._nlp_options['degree'])
-                    z_ik_ub = np.tile(self._z_ub, self._nlp_options['degree'])
-                    z_ik_lb = np.tile(self._z_lb, self._nlp_options['degree'])
-
-                #   nonlinear constraints
-                # Constraints in the control interval
-                gk_col = []
-                gk_col_lb = []
-                gk_col_ub = []
-                for k in range(self._nlp_options['degree']):
-                    x_col = problem['collocation_points_ode'][k]
-                    z_col = problem['collocation_points_alg'][k]
-                    if self.stage_constraint.is_set:
-                        if self.stage_constraint.is_soft:
-                            residual = self._stage_constraints_fun(problem['t'], x_col, problem['u'], z_col,
-                                                                   problem['p'], ek)
-                            gk_col.append(residual)
-                            gk_col_lb.append(np.repeat(-np.inf, self.stage_constraint.size * 2))
-                            gk_col_ub.append(self.stage_constraint.ub)
-                            gk_col_ub.append([-lb for lb in self.stage_constraint.lb])
-                        else:
-                            residual = self._stage_constraints_fun(problem['t'], x_col, problem['u'], z_col,
-                                                                   problem['p'])
-                            gk_col.append(residual)
-                            gk_col_lb.append(self.stage_constraint.lb)
-                            gk_col_ub.append(self.stage_constraint.ub)
-
-                gk_col.append(problem['collocation_equations'])
-                gk_col_lb.append(np.zeros(problem['collocation_equations'].shape[0]))
-                gk_col_ub.append(np.zeros(problem['collocation_equations'].shape[0]))
-
-                # Create function
-                int_dynamics_fun = ca.Function("integrator_collocation",
-                                               [problem['t'],  # time variable (for time varying systems)
-                                                problem['dt'],  # dt variable (for possibly different sampling time)
-                                                ca.vertcat(*problem['collocation_points_ode']),
-                                                # x at collocation points
-                                                problem['x'],  # x at the begining of the interval
-                                                problem['u'],  # input of the interval
-                                                ca.vertcat(*problem['collocation_points_alg']),  # alg states at coll.
-                                                problem['p'],  # parameters (constant over the interval at least)
-                                                ek,  # slack variable for (possibly) soft constrained systems
-                                                references,
-                                                u_old],
-                                               [ca.vertcat(*gk_col), problem['ode'], problem['quad']])
-
-            elif self._nlp_options['integration_method'] == 'discrete':
-                n_zik = model.n_z
-                z_ik_guess = self._z_guess
-                z_ik_ub = self._z_ub
-                z_ik_lb = self._z_lb
-
-                int_dynamics_fun = ca.Function('integrator_discrete',
-                                               [problem['t'],
-                                                problem['dt'],
-                                                problem['x'],
-                                                problem['u'],
-                                                problem['z'],
-                                                problem['p'],
-                                                ],
-                                               [problem['ode']])
-
-            elif self._nlp_options['integration_method'] in ['rk', 'rk4']:
-                continuous2discrete(problem, **self._nlp_options)
-
-                n_zik = (self._nlp_options['order']) * model.n_z
-
-                z_ik_guess = np.tile(self._z_guess, self._nlp_options['order'])
-                z_ik_ub = np.tile(self._z_ub, self._nlp_options['order'])
-                z_ik_lb = np.tile(self._z_lb, self._nlp_options['order'])
-
-                # Create function
-                int_dynamics_fun = ca.Function("integrator_collocation",
-                                               [
-                                                   problem['t'],  # time variable (for time varying systems)
-                                                   problem['dt'],  # dt variable (for possibly different sampling time)
-                                                   problem['x'],  # x at the beginning of the interval
-                                                   problem['u'],  # input of the interval
-                                                   problem['discretization_points'],  # algebraic variables
-                                                   problem['z'],
-                                                   problem['p'],  # parameters (constant over the interval at least)
-                                                   references,
-                                                   u_old
-                                               ],
-                                               [problem['alg'], problem['ode'], problem['quad']])
-
-            elif self._nlp_options['integration_method'] in ['idas', 'cvodes']:
-                n_zik = model.n_z
-                z_ik_guess = self._z_guess
-                z_ik_ub = self._z_ub
-                z_ik_lb = self._z_lb
-                if model.n_z == 0:
-                    dae = {'t': problem['t'],
-                           'x': problem['x'],
-                           'p': ca.vertcat(problem['u'], problem['p'], u_old, references, problem['dt']),
-                           'ode': model.ode,
-                           'quad': self._lag_term}
-                else:
-                    dae = {'t': problem['t'],
-                           'x': ca.vertcat(problem['x'], problem['z']),
-                           'p': ca.vertcat(problem['u'], problem['p'], u_old, references, problem['dt']),
-                           'ode': ca.vertcat(model.ode, model.alg),
-                           'quad': self._lag_term}
-
-                opts = {'abstol': 1e-10, 'reltol': 1e-10, 'tf': self._sampling_interval}
-                int_dynamics_fun = ca.integrator('integrator_ms', self._nlp_options['integration_method'], dae, opts)
-
-            else:
-                raise ValueError(f"Integration {self._nlp_options['integration_method']} not defined.")
-
-            # Total number of optimization variable
-            n_v = self._control_horizon * model.n_u + (self._prediction_horizon + 1) * (model.n_x + model.n_z)
-
-            if self._nlp_options['integration_method'] == 'collocation':
-                n_v += self._prediction_horizon * (n_xik + n_zik)
-            if self._nlp_options['integration_method'] in ['rk', 'rk4']:
-                n_v += self._prediction_horizon * (n_zik)
-            if self.stage_constraint.is_soft:
-                n_v += self.stage_constraint.constraint.size1()
-            if self.terminal_constraint.is_soft:
-                n_v += self.terminal_constraint.constraint.size1()
-            if self._custom_constraint_is_soft_flag:
-                n_v += self._custom_constraint_size
-            if self._minimize_final_time_flag:
-                n_v += self._prediction_horizon
-
-            v = ca.MX.sym('v', n_v)
-
-            v_lb = np.zeros(n_v)
-            v_ub = np.zeros(n_v)
-            v_guess = np.zeros(n_v)
-            offset = 0
-
-            # Predefine optimization variable - Those always exist, independently of the method used
-            x = np.resize(np.array([], dtype=ca.MX), (self._prediction_horizon + 1, 1))
-            x_ind = []
-            for ii in range(self._prediction_horizon + 1):
-                x[ii, 0] = v[offset:offset + model.n_x]
-                x_ind.append([j for j in range(offset, offset + model.n_x)])
-                v_guess[offset:offset + model.n_x] = self._x_guess
-                v_lb[offset:offset + model.n_x] = self._x_lb
-                v_ub[offset:offset + model.n_x] = self._x_ub
-                if self._mixed_integer_flag:
-                    self._discrete_variables_bool.extend([False] * model._n_x)
-                offset += model.n_x
-
-            u = np.resize(np.array([], dtype=ca.MX), (self._control_horizon, 1))
-            u_ind = []
-            for ii in range(self._control_horizon):
-                u[ii, 0] = v[offset:offset + model.n_u]
-                u_ind.append([j for j in range(offset, offset + model.n_u)])
-                v_guess[offset:offset + model.n_u] = self._u_guess
-                v_lb[offset:offset + model.n_u] = self._u_lb
-                v_ub[offset:offset + model.n_u] = self._u_ub
-                if self._mixed_integer_flag:
-                    self._discrete_variables_bool.extend(model.discrete_u)
-                offset += model.n_u
-
-            if model.n_z > 0:
-                z = np.resize(np.array([], dtype=ca.MX), (self._prediction_horizon + 1, 1))
-                z_ind = []
-                for ii in range(self._prediction_horizon + 1):
-                    z[ii, 0] = v[offset:offset + model.n_z]
-                    z_ind.append([j for j in range(offset, offset + model.n_z)])
-                    v_guess[offset:offset + model.n_z] = self._z_guess
-                    v_lb[offset:offset + model.n_z] = self._z_lb
-                    v_ub[offset:offset + model.n_z] = self._z_ub
-                    offset += model.n_z
-
-            # Some other variables must be added, depending on the approximation method used
-            if self._nlp_options['integration_method'] == 'collocation':
-                ip = np.resize(np.array([], dtype=ca.MX), (self._prediction_horizon, 1))
-                zp = np.resize(np.array([], dtype=ca.MX), (self._prediction_horizon, 1))
-
-                for ii in range(self._prediction_horizon):
-                    ip[ii, 0] = v[offset:offset + n_xik]
-                    v_guess[offset:offset + n_xik] = x_ik_guess
-                    v_lb[offset:offset + n_xik] = x_ik_lb
-                    v_ub[offset:offset + n_xik] = x_ik_ub
-
-                    if self._mixed_integer_flag:
-                        self._discrete_variables_bool.extend([False] * n_xik)
-                    offset += n_xik
-
-                    if model.n_z > 0:
-                        zp[ii, 0] = v[offset:offset + n_zik]
-                        v_guess[offset:offset + n_zik] = z_ik_guess
-                        v_lb[offset:offset + n_zik] = z_ik_lb
-                        v_ub[offset:offset + n_zik] = z_ik_ub
-                        offset += n_zik
-
-            elif self._nlp_options['integration_method'] in ['rk', 'rk4', 'discrete', 'idas', 'cvodes']:
-                zp = np.resize(np.array([], dtype=ca.MX), (self._prediction_horizon, 1))
-                for ii in range(self._prediction_horizon):
-                    zp[ii, 0] = v[offset:offset + n_zik]
-                    v_guess[offset:offset + n_zik] = z_ik_guess
-                    v_lb[offset:offset + n_zik] = z_ik_lb
-                    v_ub[offset:offset + n_zik] = z_ik_ub
-                    offset += n_zik
-
-            if self.stage_constraint.is_soft:
-                e_soft_stage = v[offset:offset + self.stage_constraint.size]
-                self._e_soft_stage_ind = [j for j in range(offset, offset + self.stage_constraint.size)]
-                v_lb[offset:offset + self.stage_constraint.size] = np.zeros(self.stage_constraint.size)
-                v_ub[offset:offset + self.stage_constraint.size] = self.stage_constraint.max_violation
-                v_guess[offset:offset + self.stage_constraint.size] = np.zeros(self.stage_constraint.size)
-                if self._mixed_integer_flag:
-                    self._discrete_variables_bool.extend([False])
-                offset += self.stage_constraint.size
-            else:
-                e_soft_stage = ca.MX.sym('e_soft_stage', 0)
-
-            if self.terminal_constraint.is_soft:
-                e_soft_term = v[offset:offset + self.terminal_constraint.size]
-                self._e_soft_term_ind = [j for j in range(offset, offset + self.terminal_constraint.size)]
-                v_lb[offset:offset + self.terminal_constraint.size] = np.zeros(self.terminal_constraint.size)
-                v_ub[offset:offset + self.terminal_constraint.size] = self.terminal_constraint.max_violation
-                v_guess[offset:offset + self.terminal_constraint.size] = np.zeros(self.terminal_constraint.size)
-                if self._mixed_integer_flag:
-                    self._discrete_variables_bool.extend([False])
-                offset += self.terminal_constraint.size
-
-            if self._custom_constraint_is_soft_flag:
-                e_cus = v[offset:offset + self._custom_constraint_size]
-                v_lb[offset:offset + self._custom_constraint_size] = np.zeros(self._custom_constraint_size)
-                v_ub[offset:offset + self._custom_constraint_size] = self._custom_constraint_maximum_violation
-                v_guess[offset:offset + self._custom_constraint_size] = self._custom_constraint_size
-                offset += self._custom_constraint_size
-
-            # Create an entry for every reference
-            tv_stage_ref_list = []
-            for ii in range(len(self.quad_stage_cost._trajectories_list)):
-                for name in self.quad_stage_cost._trajectories_list[ii]['names']:
-                    if not isinstance(self.quad_stage_cost._trajectories_list[ii]['ref'], ca.SX) and not isinstance(
-                            self.quad_stage_cost._trajectories_list[ii]['ref'], ca.MX):
-                        tv_stage_ref_list.append(catools.entry(name + '_sr', shape=(1, self._prediction_horizon)))
-
-            tv_term_ref_list = []
-            for ii in range(len(self.quad_terminal_cost._trajectories_list)):
-                for name in self.quad_terminal_cost._trajectories_list[ii]['names']:
-                    if not isinstance(self.quad_terminal_cost._trajectories_list[ii]['ref'], ca.SX) and not isinstance(
-                            self.quad_terminal_cost._trajectories_list[ii]['ref'], ca.MX):
-                        tv_term_ref_list.append(catools.entry(name + '_tr', shape=1))
-
-            # Predefine parameters (those are fixed and not optimized)
-            param_npl_mpc = catools.struct_symMX([catools.entry("tv_p", shape=(self._n_tvp, self._prediction_horizon)),
-                                                  catools.entry("c_p", shape=model.n_p - self._n_tvp),
-                                                  catools.entry('u_old',
-                                                                shape=len(self.quad_stage_cost._ind_input_changes)),
-                                                  catools.entry('dt', shape=self._prediction_horizon),
-                                                  catools.entry('time', shape=1)] +
-                                                 tv_term_ref_list + tv_stage_ref_list)
-
-            tv_p = param_npl_mpc['tv_p']
-            c_p = param_npl_mpc['c_p']
-            u_old = param_npl_mpc['u_old']
-
-            # Concat all the time-varying trajectories
-            tv_ref_sc = []
-            for ii in range(len(self.quad_stage_cost._trajectories_list)):
-                for name in self.quad_stage_cost._trajectories_list[ii]['names']:
-                    if self.quad_stage_cost._trajectories_list[ii]['ref'] is None:
-                        tv_ref_sc.append(param_npl_mpc[name + '_sr'])
-            if len(tv_ref_sc) > 0:
-                tv_ref_sc = ca.vertcat(*tv_ref_sc)
-            else:
-                tv_ref_sc = ca.MX.sym('bla', (0, self._prediction_horizon))
-
-            tv_ref_tc = []
-            for ii in range(len(self.quad_terminal_cost._trajectories_list)):
-                for name in self.quad_terminal_cost._trajectories_list[ii]['names']:
-                    if self.quad_terminal_cost._trajectories_list[ii]['ref'] is None:
-                        tv_ref_tc.append(param_npl_mpc[name + '_tr'])
-            if len(tv_ref_tc) > 0:
-                tv_ref_tc = ca.vertcat(*tv_ref_tc)
-            else:
-                tv_ref_tc = ca.MX.sym('bla', 0)
-
-            t_ind = []
-            if self._minimize_final_time_flag is False:
-                _dt = param_npl_mpc['dt']
-            else:
-                _dt = v[offset:offset + self.prediction_horizon]
-                t_ind = [j for j in range(offset, offset + self.prediction_horizon)]
-                v_lb[offset:offset + self.prediction_horizon] = np.zeros(self.prediction_horizon)
-                v_ub[offset:offset + self.prediction_horizon] = ca.inf * np.ones(self.prediction_horizon)
-                v_guess[offset:offset + self.prediction_horizon] = self._sampling_interval * np.ones(
-                    self.prediction_horizon)
-                offset += self.prediction_horizon
-
-            # Constraint function for the NLP
-            g = []
-            g_lb = []
-            g_ub = []
-            J = 0
-            ind_g = 0
-            # get the current sampling time
-            time = param_npl_mpc['time']
-            for ii in range(self._prediction_horizon):
-                x_ii = x[ii, 0]
-                if ii <= self._control_horizon:
-                    u_ii = u[ii, 0]
-                    if ii >= 1:
-                        u_old0 = [u_ii[jj] for jj in self.quad_stage_cost._ind_input_changes]
-                        u_old0 = ca.vertcat(*u_old0)
-                    else:
-                        u_old0 = u_old
-
-                p_ii = self._rearrange_parameters(tv_p[:, ii], c_p)
-                tv_ref_sc_ii = tv_ref_sc[:, ii]
-                dt_ii = _dt[ii]
-
-                if self._nlp_options['integration_method'] in ['idas', 'cvodes']:
-                    sol = int_dynamics_fun(x0=ca.vertcat(x_ii, zp[ii, 0]),
-                                           p=ca.vertcat(u_ii, p_ii, u_old0, tv_ref_sc_ii, dt_ii))
-                    x_ii_1 = sol['xf']
-                    quad = sol['qf']
-                elif self._nlp_options['integration_method'] in ['rk4', 'rk']:
-                    [alg, x_ii_1, quad] = int_dynamics_fun(
-                        time, dt_ii, x_ii, u_ii, zp[ii, 0], p_ii, tv_ref_sc_ii, e_soft_stage, u_old0)
-                    g.append(alg)
-                    g_lb.append(np.zeros(alg.size1()))
-                    g_ub.append(np.zeros(alg.size1()))
-                    if self._nlp_options['ipopt_debugger']:
-                        self._g_indices['dynamics_collocation'].append([ind_g, ind_g + alg.size1()])
-                        ind_g += alg.size1()
-                elif self._nlp_options['integration_method'] == 'collocation':
-                    [g_coll, x_ii_1, quad] = int_dynamics_fun(
-                        time, dt_ii, ip[ii, 0], x_ii, u_ii, zp[ii, 0], p_ii, e_soft_stage, tv_ref_sc_ii, u_old0)
-                    g.append(g_coll)
-                    g_lb.extend(gk_col_lb)
-                    g_ub.extend(gk_col_ub)
-                    if self._nlp_options['ipopt_debugger']:
-                        self._g_indices['dynamics_collocation'].append([ind_g, ind_g + g_coll.size1()])
-                        ind_g += g_coll.size1()
-                elif self._nlp_options['integration_method'] == 'discrete':
-                    x_ii_1 = int_dynamics_fun(time, dt_ii, x_ii, u_ii, zp[ii, 0], p_ii)
-
->>>>>>> 5fe7515d
                 g.append(x[ii + 1, 0] - x_ii_1)
                 g_lb.append(np.zeros(model.n_x))
                 g_ub.append(np.zeros(model.n_x))
@@ -1805,11 +1280,7 @@
         if x_ub is not None:
             x_ub = deepcopy(x_ub)
             x_ub = check_and_wrap_to_list(x_ub)
-<<<<<<< HEAD
             if len(x_ub) != self._n_x:
-=======
-            if len(x_lb) != self._n_x:
->>>>>>> 5fe7515d
                 raise TypeError(f"The model has {self._n_x} states. You need to pass the same number of bounds.")
             self._x_ub = x_ub
         else:
@@ -2773,14 +2244,9 @@
         else:
             self._Kgain_is_set = False
         # First transfor the problem in a deterministic problem
-<<<<<<< HEAD
         model_c, Kx, Kgain = self._create_deterministic_surrogate(det_model, stoch_model, B, Kgain=Kgain)
         self.Kx = Kx
         self.Kgain = Kgain
-=======
-        model_c, Kx = self._create_deterministic_surrogate(det_model, stoch_model, B, Kgain=Kgain)
-        self.Kx = Kx
->>>>>>> 5fe7515d
 
         model_c.setup(dt=1)  # TODO put the dt from the solution
 
@@ -2911,11 +2377,8 @@
 
         model_c.add_dynamical_equations(ca.reshape(ode_c, det_model.n_x ** 2, 1))
 
-<<<<<<< HEAD
         return model_c, Kx, Kgain
-=======
-        return model_c, Kx
->>>>>>> 5fe7515d
+
 
     def _update_type(self) -> None:
         """
@@ -2925,18 +2388,13 @@
         self._type = 'SMPC'
 
     def _get_chance_constraints(self):
-<<<<<<< HEAD
         # Note:
         # I am taking the diagonal of Kx because I am assuming only box constrains. For different kind of constraints
         # one should it id differenttly
-=======
-
->>>>>>> 5fe7515d
         if self._nlp_options['chance_constraints'] == 'prs':
             if self._box_constraints_is_set:
                 if any([i != ca.inf for i in self._x_lb]) or any([i != ca.inf for i in self._x_ub]):
                     # Set state chance constraints
-<<<<<<< HEAD
                     x_prob_ub = self._model.x[:self._n_x_s] + (
                             ca.sqrt(2) * erfinv(2 * np.array(self._x_ub_p) - 1)) * ca.sqrt(
                         ca.diag(self.Kx) + 1e-8)
@@ -2944,13 +2402,6 @@
                     x_prob_lb = -self._model.x[:self._n_x_s] + (
                             ca.sqrt(2) * erfinv(2 * np.array(self._x_lb_p) - 1)) * ca.sqrt(
                         ca.diag(self.Kx) + 1e-8)
-=======
-                    x_prob_ub = self._model.x[:self._n_x_s] + (ca.sqrt(2) * erfinv(2 * np.array(self._x_ub_p) - 1)) * ca.sqrt(
-                            (ca.DM.ones(self._n_x_s, 1).T @ self.Kx ) @ ca.DM.ones(self._n_x_s, 1)+ 1e-8)
-
-                    x_prob_lb = -self._model.x[:self._n_x_s] + (ca.sqrt(2) * erfinv(2 * np.array(self._x_lb_p) - 1)) * ca.sqrt(
-                        ca.DM.ones(self._n_x_s, 1).T @ self.Kx @ ca.DM.ones(self._n_x_s, 1) +  1e-8)
->>>>>>> 5fe7515d
 
                     self.stage_constraint.constraint = ca.vertcat(x_prob_ub, x_prob_lb)
                     self.stage_constraint.ub = ca.vertcat(ca.DM(self.x_ub_s), -ca.DM(self.x_lb_s))
@@ -2999,11 +2450,8 @@
             x_ub = x_ub + var_x_ub
 
             # Get probability of constraint satisfaction
-<<<<<<< HEAD
         self._x_ub_p = self._sanity_check_probability_values(kwargs.get('x_ub_p', np.ones(self._n_x_s) * 0.954), 'x_ub')
-=======
-        self._x_ub_p = self._sanity_check_probability_values(kwargs.get('x_ub_p',np.ones(self._n_x_s)*0.954), 'x_ub')
->>>>>>> 5fe7515d
+
         if x_lb is not None:
             self.x_lb_s = x_lb
             var_x_lb = np.eye(self._n_x_s)
@@ -3013,11 +2461,7 @@
             x_lb = x_lb + var_x_lb
 
             # Get probability of constraint satisfaction
-<<<<<<< HEAD
         self._x_lb_p = self._sanity_check_probability_values(kwargs.get('x_lb_p', np.ones(self._n_x_s) * 0.954), 'x_lb')
-=======
-        self._x_lb_p = self._sanity_check_probability_values(kwargs.get('x_lb_p', np.ones(self._n_x_s)*0.954), 'x_lb')
->>>>>>> 5fe7515d
 
         if y_ub is not None:
             self.y_ub_s = y_ub
@@ -3028,11 +2472,7 @@
             y_ub = y_ub + var_y_ub
 
             # Get probability of constraint satisfaction
-<<<<<<< HEAD
         self._y_ub_p = self._sanity_check_probability_values(kwargs.get('y_ub_p', np.ones(self._n_y_s) * 0.954), 'y_ub')
-=======
-        self._y_ub_p = self._sanity_check_probability_values(kwargs.get('y_ub_p', np.ones(self._n_y_s)*0.954), 'y_ub')
->>>>>>> 5fe7515d
         if y_lb is not None:
             self.y_lb_s = y_lb
             var_y_lb = np.eye(self._n_y_s)
@@ -3042,11 +2482,7 @@
             y_lb = y_lb + var_y_lb
 
             # Get probability of constraint satisfaction
-<<<<<<< HEAD
         self._y_ub_p = self._sanity_check_probability_values(kwargs.get('y_lb_p', np.ones(self._n_y_s) * 0.954), 'y_lb')
-=======
-        self._y_ub_p = self._sanity_check_probability_values(kwargs.get('y_lb_p', np.ones(self._n_y_s)*0.954), 'y_lb')
->>>>>>> 5fe7515d
         if z_ub is not None:
             self.z_ub_s = z_ub
             var_z_ub = np.eye(self._n_z_s)
@@ -3056,11 +2492,7 @@
             z_ub = z_ub + var_z_ub
 
             # Get probability of constraint satisfaction
-<<<<<<< HEAD
         self._z_ub_p = self._sanity_check_probability_values(kwargs.get('z_ub_p', np.ones(self._n_z_s) * 0.954), 'z_ub')
-=======
-        self._z_ub_p = self._sanity_check_probability_values(kwargs.get('z_ub_p', np.ones(self._n_z_s)*0.954), 'z_ub')
->>>>>>> 5fe7515d
         if z_lb is not None:
             self.z_lb_s = z_lb
             var_z_lb = np.eye(self._n_x_s)
@@ -3070,11 +2502,7 @@
             z_lb = z_lb + var_z_lb
 
             # Get probability of constraint satisfaction
-<<<<<<< HEAD
         self._z_lb_p = self._sanity_check_probability_values(kwargs.get('z_lb_p', np.ones(self._n_z_s) * 0.954), 'z_lb')
-=======
-        self._z_lb_p = self._sanity_check_probability_values(kwargs.get('z_lb_p', np.ones(self._n_z_s)*0.954), 'z_lb')
->>>>>>> 5fe7515d
 
         # Note: the deterministic MPC problem takes the bounds also for the covariance elements since the model is
         # expanded by the covariance elements
@@ -3102,12 +2530,8 @@
 
         self._get_chance_constraints()
 
-<<<<<<< HEAD
         Kx = self.Kx
         Ku = self.Kgain @ Kx @ self.Kgain.T
-
-=======
->>>>>>> 5fe7515d
         # Setup equivalent deterministic problem
         self._setup(options=options, solver_options=solver_options)
 
@@ -3133,11 +2557,7 @@
 
         x0 = check_and_wrap_to_DM(x0)
         cov_x0 = check_and_wrap_to_DM(cov_x0)
-<<<<<<< HEAD
         cov_x0 = ca.reshape(cov_x0, self._n_x_s ** 2, 1)
-=======
-        cov_x0 = ca.reshape(cov_x0, self._n_x_s**2, 1)
->>>>>>> 5fe7515d
         x0 = ca.vertcat(x0, cov_x0)
         super().optimize(x0, cp=cp, tvp=tvp, v0=v0, runs=runs, fix_x0=fix_x0, **kwargs)
 

#   
#   This file is part of HILO-MPC
#
#   HILO-MPC is a toolbox for easy, flexible and fast development of machine-learning-supported
#   optimal control and estimation problems
#
#   Copyright (c) 2021 Johannes Pohlodek, Bruno Morabito, Rolf Findeisen
#                      All rights reserved
#
#   HILO-MPC is free software: you can redistribute it and/or modify
#   it under the terms of the GNU Lesser General Public License as
#   published by the Free Software Foundation, either version 3
#   of the License, or (at your option) any later version.
#
#   HILO-MPC is distributed in the hope that it will be useful,
#   but WITHOUT ANY WARRANTY; without even the implied warranty of
#   MERCHANTABILITY or FITNESS FOR A PARTICULAR PURPOSE. See the
#   GNU Lesser General Public License for more details.
#
#   You should have received a copy of the GNU Lesser General Public License
#   along with HILO-MPC. If not, see <http://www.gnu.org/licenses/>.
#

from .mpc import NMPC


class OptimalControlProblem(NMPC):
    """"""
    def __init__(self, model, id=None, name=None, plot_backend=None, use_sx=True, stats=False):
        """Constructor method"""
        super().__init__(model, id=id, name=name, plot_backend=plot_backend, stats=stats, use_sx=use_sx)


    def _update_type(self) -> None:
        """

        :return:
        """
        self._type = 'OCP'


__all__ = [
<<<<<<< HEAD
    'OptimalControlProblem',
=======
    'OptimalControlProblem'
>>>>>>> fae8c366
]<|MERGE_RESOLUTION|>--- conflicted
+++ resolved
@@ -40,9 +40,5 @@
 
 
 __all__ = [
-<<<<<<< HEAD
-    'OptimalControlProblem',
-=======
     'OptimalControlProblem'
->>>>>>> fae8c366
-]+]

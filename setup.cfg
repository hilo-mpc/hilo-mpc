--- conflicted
+++ resolved
@@ -1,7 +1,5 @@
 # To keep the order of the project links on PyPI (pyproject.toml would order alphabetically)
 [metadata]
-<<<<<<< HEAD
-=======
 name = HILO-MPC
 version = 1.0.3
 description = HILO-MPC is a toolbox for easy, flexible and fast development of machine-learning-supported optimal
@@ -12,7 +10,6 @@
 author_email =
 maintainer = HILO-MPC Developers
 maintainer_email =
->>>>>>> 5c59163e
 url = https://www.ccps.tu-darmstadt.de/research_ccps/hilo_mpc/
 download_url = https://github.com/hilo-mpc/hilo-mpc/releases
 project_urls =
